--- conflicted
+++ resolved
@@ -43,10 +43,6 @@
     protected static final String NAME = "taskqueue.subscription.manager";
 
     protected final ServiceStartContext serviceContext;
-<<<<<<< HEAD
-    protected final IdGenerator subscriptionIdGenerator = new IdGenerator(-1L);
-=======
->>>>>>> 0ea98926
     protected final Function<DirectBuffer, LockTaskStreamProcessor> streamProcessorSupplier;
 
     protected final Long2ObjectHashMap<LogStreamBucket> logStreamBucketById = new Long2ObjectHashMap<>();
